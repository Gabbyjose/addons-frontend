{
  "name": "mozilla-addons-frontend",
  "version": "0.0.1",
  "description": "Universal front-end projects to complement addons-server.",
  "main": "index.js",
  "private": true,
  "engines": {
    "node": ">=6 <=8"
  },
  "scripts": {
    "build": "bin/build-checks.js && better-npm-run build",
    "build-locales": "bin/build-locales",
    "extract-locales": "better-npm-run extract-locales",
    "clean": "rimraf './dist/*!(.gitkeep)' './webpack-assets.json' './src/locale/**(!.gitkeep)'",
    "amo": "better-npm-run amo",
    "amo:dev": "better-npm-run amo:dev",
    "amo:no-proxy": "better-npm-run amo:no-proxy",
    "amo:stage": "better-npm-run amo:stage",
    "nsp-check": "nsp check",
    "disco": "better-npm-run disco",
    "eslint": "eslint .",
    "flow": "flow",
    "flow:check": "flow check",
    "flow:dev": "flow stop; flow start; chokidar .flowconfig flow/ src/ tests/ -i flow/logs/flow.log -c 'flow status' --initial",
    "stylelint": "stylelint --syntax scss **/*.scss",
    "lint": "npm run eslint && npm run stylelint",
    "start": "npm run version-check && better-npm-run node bin/server.js",
    "start-func-test-server": "better-npm-run node bin/start-func-test-server.js",
    "test-ci": "bin/config-check.js && better-npm-run test-ci && codecov",
    "test": "bin/config-check.js && better-npm-run jest --watch",
    "test-coverage": "bin/config-check.js && better-npm-run jest --coverage --watch",
    "test-coverage-once": "bin/config-check.js && better-npm-run jest --coverage",
    "test-once": "bin/config-check.js && better-npm-run jest && npm run lint",
    "version-check": "bin/version-check.js",
    "webpack-dev-server": "npm run build-locales && better-npm-run webpack-dev-server",
    "snyk-protect": "snyk protect"
  },
  "betterScripts": {
    "build": {
      "command": "npm run clean && npm run version-check && npm run build-locales && webpack --bail --verbose --display-error-details --progress --colors --config webpack.prod.config.babel.js",
      "env": {
        "NODE_ICU_DATA": "./node_modules/full-icu",
        "NODE_PATH": "./:./src"
      }
    },
    "amo": {
      "command": "better-npm-run start-dev-proxy",
      "env": {
        "NODE_APP_INSTANCE": "amo"
      }
    },
    "amo:dev": {
      "command": "better-npm-run start-dev-proxy",
      "env": {
        "AMO_CDN": "https://addons-dev-cdn.allizom.org",
        "PROXY_API_HOST": "https://addons-dev.allizom.org",
        "FXA_CONFIG": "local",
        "CSP": false,
        "NODE_APP_INSTANCE": "amo"
      }
    },
    "amo:no-proxy": {
      "command": "better-npm-run start-dev",
      "env": {
        "NODE_APP_INSTANCE": "amo",
        "PROXY_ENABLED": "false"
      }
    },
    "amo:stage": {
      "command": "better-npm-run start-dev-proxy",
      "env": {
        "AMO_CDN": "https://addons-stage-cdn.allizom.org",
        "PROXY_API_HOST": "https://addons.allizom.org",
        "FXA_CONFIG": "local",
        "CSP": false,
        "NODE_APP_INSTANCE": "amo"
      }
    },
    "disco": {
      "command": "better-npm-run start-dev",
      "env": {
        "NODE_APP_INSTANCE": "disco"
      }
    },
    "extract-locales": {
      "command": "webpack --verbose --bail --display-error-details --progress --colors --config webpack.l10n.config.babel.js",
      "env": {
        "NODE_ENV": "production",
        "NODE_ICU_DATA": "./node_modules/full-icu",
        "NODE_PATH": "./:./src"
      }
    },
    "start-dev": {
      "command": "npm run clean && concurrently --kill-others 'npm run webpack-dev-server' 'node bin/server.js | bunyan'",
      "env": {
        "ENABLE_PIPING": "true",
        "NODE_ENV": "development",
        "NODE_ICU_DATA": "./node_modules/full-icu",
        "NODE_PATH": "./:./src"
      }
    },
    "start-dev-proxy": {
      "command": "npm run clean && concurrently --kill-others 'npm run webpack-dev-server' 'node bin/server.js | bunyan' 'node bin/proxy.js | bunyan'",
      "env": {
        "ENABLE_PIPING": "true",
        "NODE_ENV": "development",
        "NODE_ICU_DATA": "./node_modules/full-icu",
        "NODE_PATH": "./:./src",
        "SERVER_PORT": "3333"
      }
    },
    "node": {
      "command": "node",
      "env": {
        "NODE_ICU_DATA": "./node_modules/full-icu",
        "NODE_PATH": "./:./src"
      }
    },
    "jest": {
      "command": "jest",
      "env": {
        "NODE_ICU_DATA": "./node_modules/full-icu"
      }
    },
    "test-ci": {
      "command": "npm run version-check && npm run flow:check && bin/config-check.js && better-npm-run jest --color=false --coverage",
      "env": {
        "NODE_ICU_DATA": "./node_modules/full-icu",
        "NODE_PATH": "./:./src",
        "NODE_ENV": "test"
      }
    },
    "webpack-dev-server": {
      "command": "node bin/webpack-dev-server.js",
      "env": {
        "NODE_ENV": "development",
        "NODE_ICU_DATA": "./node_modules/full-icu",
        "NODE_PATH": "./:./src"
      }
    }
  },
  "repository": {
    "type": "git",
    "url": "git+https://github.com/mozillla/addons-frontend.git"
  },
  "author": "Mozilla Add-ons Team",
  "license": "MPL-2.0",
  "bugs": {
    "url": "https://github.com/mozillla/addons-frontend/issues"
  },
  "homepage": "https://github.com/mozillla/addons-frontend#readme",
  "dependencies": {
    "babel-polyfill": "6.26.0",
    "base62": "1.2.8",
    "base64url": "2.0.0",
    "better-npm-run": "0.1.0",
    "bunyan": "1.8.12",
    "classnames": "2.2.5",
    "common-tags": "1.7.2",
<<<<<<< HEAD
    "config": "1.30.0",
=======
    "config": "1.29.2",
    "deepcopy": "0.6.3",
>>>>>>> 8196891a
    "deep-eql": "3.0.1",
    "dompurify": "1.0.2",
    "es6-error": "4.1.0",
    "express": "4.16.2",
    "extract-text-webpack-plugin": "3.0.2",
    "fastclick": "1.0.6",
    "full-icu": "1.2.1",
    "helmet": "3.12.0",
    "hot-shots": "5.2.0",
    "html-entities": "1.2.1",
    "humps": "2.0.1",
    "invariant": "2.2.4",
    "isomorphic-fetch": "2.2.1",
    "jed": "1.1.1",
    "join-url": "2.0.0",
    "jsdom": "11.6.2",
    "knuth-shuffle": "1.0.8",
    "localforage": "1.7.1",
    "lodash.debounce": "4.0.8",
    "moment": "2.21.0",
    "mozilla-version-comparator": "1.0.2",
    "normalize.css": "7.0.0",
    "normalizr": "3.2.2",
    "prop-types": "15.6.1",
    "raf": "3.4.0",
    "raven": "2.3.0",
    "raven-js": "3.24.0",
    "rc-tooltip": "3.7.0",
    "react": "16.3.0",
    "react-autosuggest": "9.3.4",
    "react-cookie": "1.0.5",
    "react-dom": "16.3.0",
    "react-helmet": "5.2.0",
    "react-nested-status": "0.2.1",
    "react-onclickoutside": "6.7.1",
    "react-photoswipe": "1.3.0",
    "react-redux": "5.0.7",
    "react-router": "3.2.0",
    "react-router-redux": "4.0.8",
    "react-router-scroll": "0.4.4",
    "react-super-responsive-table": "0.3.0",
    "react-textarea-autosize": "5.2.1",
    "react-transition-group": "1.x",
    "redux": "3.7.2",
    "redux-logger": "3.0.6",
    "redux-saga": "0.16.0",
    "response-time": "2.3.2",
    "serialize-javascript": "1.4.0",
    "stylefmt": "6.0.0",
    "ua-parser-js": "0.7.17",
    "url": "0.11.0",
    "url-loader": "1.0.1",
    "utf8": "3.0.0",
    "webpack-isomorphic-tools": "3.0.3"
  },
  "devDependencies": {
    "autoprefixer": "^8.0.0",
    "babel-core": "^6.24.1",
    "babel-eslint": "^8.2.1",
    "babel-gettext-extractor": "git+https://github.com/muffinresearch/babel-gettext-extractor.git#0d39d3882bc846e7dcb6c9ff6463896c96920ce6",
    "babel-jest": "^22.4.1",
    "babel-loader": "^7.0.0",
    "babel-plugin-react-transform": "^2.0.2",
    "babel-plugin-transform-class-properties": "^6.24.1",
    "babel-plugin-transform-decorators-legacy": "^1.3.4",
    "babel-plugin-transform-flow-strip-types": "^6.22.0",
    "babel-plugin-transform-object-rest-spread": "^6.20.2",
    "babel-preset-es2015": "^6.24.1",
    "babel-preset-react": "^6.24.1",
    "babel-preset-stage-2": "^6.24.1",
    "babel-register": "^6.24.1",
    "bundle-loader": "^0.5.5",
    "chalk": "^2.0.1",
    "cheerio": "^1.0.0-rc.2",
    "chokidar-cli": "^1.2.0",
    "circular-dependency-plugin": "^4.2.1",
    "codecov": "^3.0.0",
    "concurrently": "^3.4.0",
    "content-security-policy-parser": "^0.1.0",
    "cookie": "^0.3.1",
    "css-loader": "^0.28.3",
    "enzyme": "^3.2.0",
    "enzyme-adapter-react-16": "^1.1.0",
    "eslint": "^4.15.0",
    "eslint-config-amo": "^1.7.0",
    "eslint-plugin-promise": "^3.5.0",
    "file-loader": "^0.11.1",
    "flow-bin": "^0.60.1",
    "glob": "^7.1.1",
    "http-proxy": "^1.16.2",
    "intl": "^1.2.5",
    "intl-locales-supported": "^1.0.0",
    "jest": "^21.0.2",
    "jest-enzyme": "^4.0.1",
    "json-loader": "^0.5.4",
    "mock-express-request": "^0.2.0",
    "mock-express-response": "^0.2.0",
    "node-sass": "^4.5.2",
    "nsp": "^3.0.0",
    "object.values": "^1.0.4",
    "photon-colors": "^1.0.3",
    "piping": "^1.0.0-rc.4",
    "po2json": "^0.4.5",
    "postcss-loader": "2.1.1",
    "potools": "^0.2.0",
    "react-hot-loader": "^3.1.1",
    "react-test-renderer": "^16.1.1",
    "react-transform-hmr": "^1.0.4",
    "redux-devtools": "^3.4.1",
    "redux-saga-tester": "^1.0.372",
    "require-uncached": "^1.0.3",
    "rimraf": "^2.6.1",
    "sass-loader": "^6.0.3",
    "semver": "^5.3.0",
    "shelljs": "^0.8.0",
    "sinon": "^5.0.0",
    "snyk": "^1.69.7",
    "style-loader": "^0.20.1",
    "stylelint": "^9.1.1",
    "stylelint-config-standard": "^17.0.0",
    "stylelint-config-suitcss": "^14.0.0",
    "supertest": "^3.0.0",
    "svg-url-loader": "^2.0.2",
    "tmp": "^0.0.33",
    "tosource": "^1.0.0",
    "webpack": "^3.1.0",
    "webpack-dev-middleware": "^1.10.2",
    "webpack-dev-server": "^2.4.5",
    "webpack-hot-middleware": "^2.18.0",
    "webpack-subresource-integrity": "^1.0.0-rc.1"
  },
  "snyk": true
}<|MERGE_RESOLUTION|>--- conflicted
+++ resolved
@@ -157,12 +157,8 @@
     "bunyan": "1.8.12",
     "classnames": "2.2.5",
     "common-tags": "1.7.2",
-<<<<<<< HEAD
     "config": "1.30.0",
-=======
-    "config": "1.29.2",
     "deepcopy": "0.6.3",
->>>>>>> 8196891a
     "deep-eql": "3.0.1",
     "dompurify": "1.0.2",
     "es6-error": "4.1.0",
