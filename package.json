--- conflicted
+++ resolved
@@ -251,13 +251,8 @@
     "http-proxy": "^1.16.2",
     "intl": "^1.2.5",
     "intl-locales-supported": "^1.0.0",
-<<<<<<< HEAD
-    "jest": "^21.0.2",
+    "jest": "^22.1.4",
     "jest-enzyme": "^6.0.0",
-=======
-    "jest": "^22.1.4",
-    "jest-enzyme": "^4.0.1",
->>>>>>> 38512b78
     "json-loader": "^0.5.4",
     "mock-express-request": "^0.2.0",
     "mock-express-response": "^0.2.0",
